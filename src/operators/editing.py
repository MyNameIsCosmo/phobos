--- conflicted
+++ resolved
@@ -1320,7 +1320,6 @@
         return self.execute(context)
 
     def execute(self, context):
-<<<<<<< HEAD
         sourceobj = context.active_object
         selobjects = context.selected_objects
         n = len(sourceobj.lod_levels)
@@ -1343,15 +1342,6 @@
                     #obj['lod/' + str(dist) + '_mesh'] = sourceobj.lod_levels[dist].object.data.name
                     #obj['lod/lod'] = loddict
                 obj['lodmaxdistances'] = list(self.maxdistances[:len(obj.lod_levels)])
-=======
-
-        for dist in range(len(context.active_object.lod_levels)):
-            context.active_object['lod/' + str(dist) + '_start'] = self.startdistances[dist]
-            context.active_object.lod_levels[dist].distance = self.enddistances[dist]
-            context.active_object['lod/' + str(dist) + '_end'] = context.active_object.lod_levels[dist].distance
-            context.active_object['lod/' + str(dist) + '_mesh'] = context.active_object.lod_levels[dist].object.name
-
->>>>>>> 04be9dca
         return {'FINISHED'}
 
     @classmethod
